--- conflicted
+++ resolved
@@ -427,15 +427,9 @@
 }
 
 ssize_t microtcp_recv (microtcp_sock_t *socket, void *buffer, size_t length, int flags) {
-<<<<<<< HEAD
-    /* Your code here */
-
-=======
-
     while(n = threshold_recvfrom(socket->sd,socket->recvbuf,socket->buf_length,flags,socket->peer_sin, sizeof(socket->peer_sin),socket->statistics)){
         if(socket->statistics->bytes_received == socket->peer_seq_number + n)
     }
->>>>>>> 4268dce3
 }
 
 static void acquire_sock_resources(microtcp_sock_t *socket) {
